import os

__version__ = '0.2'
__all__ = ['vision', 'utils', 'geometry', 'ml', 'externals', 'get_environment']

def get_environment(env_str, default, choices=None):
    var = os.getenv(env_str, default)
    if var is None: 
        raise RuntimeError('{} not in environment'.format(env_str))

    if choices is not None:
        if var not in set(choices):
            raise RuntimeError('{}: {} not in choices {}'
                               .format(env_str, var, choices))
        
    return var

<<<<<<< HEAD
IMSHOW_FLAG = bool(get_environment('PYBOT_IMSHOW_FLAG', True))
=======
_PYBOT_IMSHOW = bool(int(get_environment('PYBOT_IMSHOW', default=1)))
IMSHOW_FLAG = _PYBOT_IMSHOW
>>>>>>> b6566d77
<|MERGE_RESOLUTION|>--- conflicted
+++ resolved
@@ -15,9 +15,5 @@
         
     return var
 
-<<<<<<< HEAD
-IMSHOW_FLAG = bool(get_environment('PYBOT_IMSHOW_FLAG', True))
-=======
 _PYBOT_IMSHOW = bool(int(get_environment('PYBOT_IMSHOW', default=1)))
-IMSHOW_FLAG = _PYBOT_IMSHOW
->>>>>>> b6566d77
+IMSHOW_FLAG = _PYBOT_IMSHOW