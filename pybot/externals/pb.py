import time
import numpy as np
from pybot.externals.proto import vs_pb2 as vs

def pose_t(orientation, pos):
    p = vs.pose_t()
    p.utime = 0
    p.orientation.extend(orientation)
    p.pos.extend(pos)
    return p

def serialize(msg):
    return msg.SerializeToString()

def deserialize(msg):
    return ParseFromString(msg)

def arr_msg(arr, carr, frame_uid, element_id): 
    # point3d collection msg
    msg = vs.point3d_list_t()
    msg.nnormals = 0
    # msg.normals = []
    msg.npointids = 0
    # msg.pointids = []
    msg.id = int(time.time() * 1e6)
    
    # comes from the sensor_frames_msg published earlier
    msg.collection = frame_uid 
    msg.element_id = element_id
    npoints = len(arr)
<<<<<<< HEAD

    msg.points.extend(np.float64(arr).flat)
    msg.colors.extend(np.float32(carr[:,:3]).flat)
=======
>>>>>>> 74795c8a
    
    msg.points = np.float32(arr).tostring()
    msg.colors = np.float32(carr[:,:3]).tostring()

    msg.npoints = npoints
    msg.ncolors = npoints

    return msg<|MERGE_RESOLUTION|>--- conflicted
+++ resolved
@@ -28,12 +28,6 @@
     msg.collection = frame_uid 
     msg.element_id = element_id
     npoints = len(arr)
-<<<<<<< HEAD
-
-    msg.points.extend(np.float64(arr).flat)
-    msg.colors.extend(np.float32(carr[:,:3]).flat)
-=======
->>>>>>> 74795c8a
     
     msg.points = np.float32(arr).tostring()
     msg.colors = np.float32(carr[:,:3]).tostring()
